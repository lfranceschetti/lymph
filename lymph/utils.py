from __future__ import annotations

import json
import warnings
from operator import mod
from pathlib import Path
from typing import Any, Dict, List, Optional, Tuple, Union

import emcee
import h5py
import numpy as np
import pandas as pd
from scipy.special import factorial as fact

import lymph


def lyprox_to_lymph(
    data: pd.DataFrame,
    method: str = "unilateral",
    modalities: List[str] = ["MRI", "PET"],
    convert_t_stage: Optional[Dict[int, Any]] = None
) -> pd.DataFrame:
    """Convert LyProX output into pandas :class:`DataFrame` that the lymph
    package can use for sampling.

    `LyProX <https://lyprox.org>`_ is our online interface where we make
    detailed patterns of involvement on a per-patient basis available and
    visualize it in useful ways.

    Args:
        data: Patient data exported from the LyProX interface.
        method: Can be ``"unilateral"``, ``"bilateral"`` or ``"midline"``. It
            corresponds to the three lymphatic network classes that are
            implemented in the lymph package.
        modalities: List of diagnostic modalities that should be extracted from
            the exported data.
        convert_t_stage: For each of the possible T-categories (0, 1, 2, 3, 4)
            this dictionary holds a key where the corresponding value is the
            'converted' T-category. For example, if one only wants to
            differentiate between 'early' and 'late', then that dictionary
            would look like this:

            .. code-block:: python

                convert_t_stage = {
                    0: 'early',
                    1: 'early',
                    2: 'early',
                    3: 'late',
                    4: 'late'
                }
    Returns:
        A converted pandas :class:`DataFrame` that can then be used with the
        lymph package.
    """
<<<<<<< HEAD
    t_stage_data = data[("tumor", "1", "t_stage")]
    midline_extension_data = data[("tumor", "1", "extension")]
    diagnostic_data = data[modalities].drop(columns=["date"], level=2)
=======
    noncentral_data = data.loc[data[("tumor", "1", "side")] != "central"]
    lateralization = noncentral_data[("tumor", "1", "side")]
    t_stage_data = noncentral_data[("tumor", "1", "t_stage")]
    midline_extension_data = noncentral_data[("tumor", "1", "extension")]

    diagnostic_data = noncentral_data[modalities].drop(columns=["date"], level=2)
    # copying just to get DataFrame of same structure and with same columns
    sorted_data = diagnostic_data.copy()
    # rename columns for assignment later
    sorted_data = sorted_data.rename(columns={"right": "ipsi", "left": "contra"})
    other_ = {"right": "left", "left": "right"}

    for mod in modalities:
        for side in ["left", "right"]:
            ipsi_diagnoses = diagnostic_data.loc[
                lateralization == side, (mod, side)
            ]
            contra_diagnoses = diagnostic_data.loc[
                lateralization == side, (mod, other_[side])
            ]
            sorted_data.loc[lateralization == side, (mod, "ipsi")] = ipsi_diagnoses.values
            sorted_data.loc[lateralization == side, (mod, "contra")] = contra_diagnoses.values
>>>>>>> 921d09c5

    if convert_t_stage is not None:
        diagnostic_data[("info", "tumor", "t_stage")] = [
            convert_t_stage[t] for t in t_stage_data.values
        ]
    else:
        diagnostic_data[("info", "tumor", "t_stage")] = t_stage_data

    if method == "midline":
        diagnostic_data[("info", "tumor", "midline_extension")] = midline_extension_data
    elif method == "unilateral":
        diagnostic_data = diagnostic_data.drop(columns=["contra"], level=1)
        diagnostic_data.columns = diagnostic_data.columns.droplevel(1)

    return diagnostic_data


class EnsembleSampler(emcee.EnsembleSampler):
    """A custom wrapper of emcee's ``EnsembleSampler`` that adds a sampling
    method that automatically tracks convergence.
    """
    def __init__(
        self,
        nwalkers,
        ndim,
        log_prob_fn,
        pool=None,
        moves=None,
        args=None,
        kwargs=None,
        backend=None,
        vectorize=False,
        blobs_dtype=None,
        parameter_names: Optional[Union[Dict[str, int], List[str]]] = None
    ):
        """Just define a default mixture of moves.
        """
        if moves is None:
            moves = [
                (emcee.moves.DEMove(),        0.8),
                (emcee.moves.DESnookerMove(), 0.2)
            ]

        super().__init__(
            nwalkers,
            ndim,
            log_prob_fn,
            pool,
            moves,
            args,
            kwargs,
            backend,
            vectorize,
            blobs_dtype,
            parameter_names
        )

    def run_sampling(
        self,
        max_steps: int = 10000,
        check_interval: int = 100,
        trust_threshold: float = 50.,
        rel_acor_threshold: float = 0.05,
        verbose: bool = True,
        **kwargs
    ) -> np.ndarray:
        """Extract ``start`` from settings of the sampler and perform sampling
        while monitoring the convergence.

        Args:
            max_steps: Maximum number of sampling steps to perform.
            check_interval: Number of sampling steps after which to check for
                convergence.
            trust_threshold: The autocorrelation estimate is only trusted when
                it is smaller than the number of samples drawn divided by this
                parameter.
            rel_acor_threshold: The relative change of two consequtive trusted
                autocorrelation estimates must fall below.
            verbose: Show progress during sampling and success at the end.
            **kwargs: Any other ``kwargs`` are directly passed to the ``sample``
                method.

        Returns:
            A list of mean autocorrelation times, computed every
            ``check_interval`` samples.
        """
        if verbose:
            print("Starting sampling")

        start = np.random.uniform(
            low=0., high=1.,
            size=(self.nwalkers, self.ndim)
        )

        acor_list = []
        old_acor = np.inf
        idx = 0
        is_converged = False

        for sample in self.sample(start, iterations=max_steps, progress=verbose, **kwargs):
            # after `check_interval` number of samples...
            if self.iteration % check_interval:
                continue

            # ...compute the autocorrelation time and store it in an array.
            new_acor = self.get_autocorr_time(tol=0)
            acor_list.append(np.mean(new_acor))
            idx += 1

            # check convergence based on two criterions:
            # - has the acor time crossed the N / `trust_theshold` line?
            # - did the acor time stay stable?
            is_converged = np.all(new_acor * trust_threshold < self.iteration)
            rel_acor_diff = np.abs(old_acor - new_acor) / new_acor
            is_converged &= np.all(rel_acor_diff < rel_acor_threshold)

            # if it has converged, stop
            if is_converged:
                break

            old_acor = new_acor

        if verbose:
            if is_converged:
                print(f"Sampler converged after {self.iteration} steps")
            else:
                print("Max. number of steps reached")

            acc_frac = 100 * np.mean(self.acceptance_fraction)
            print(f"Acceptance fraction = {acc_frac:.2f}%")
            print(f"Mean autocorrelation time = {np.mean(old_acor):.2f}")

        return acor_list


def tupledict_to_jsondict(dict: Dict[Tuple[str], List[str]]) -> Dict[str, List[str]]:
    """Take a dictionary that has tuples as keys and stringify those keys so
    that it can be serialized to JSON.
    """
    jsondict = {}
    for k, v in dict.items():
        if np.any([',' in s for s in k]):
            raise ValueError("Strings in in key tuple must not contain commas")

        jsondict[",".join(k)] = v
    return jsondict

def jsondict_to_tupledict(dict: Dict[str, List[str]]) -> Dict[Tuple[str], List[str]]:
    """Take a serialized JSON dictionary where the keys are strings of
    comma-separated names and convert them into keys of tuples.
    """
    tupledict = {}
    for k, v in dict.items():
        tupledict[tuple(n for n in k.split(","))] = v
    return tupledict


class HDFMixin(object):
    """Mixin for the :class:`Unilateral`, :class:`Bilateral` and
    :class:`MidlineBilateral` classes to provide the ability to store and load
    settings to and from an HDF5 file.
    """
    graph: Dict[Tuple[str], List[str]]
    patient_data: pd.DataFrame
    modalities: Dict[str, List[float]]

    def to_hdf(
        self,
        filename: str,
        name: str = "",
    ):
        """Store some important settings as well as the loaded data in the
        specified HDF5 file.

        Args:
            filename: Name of or path to HDF5 file.
            name: Name of the group where the info is supposed to be
                stored.
        """
        filename = Path(filename).resolve()

        with h5py.File(filename, 'a') as file:
            group = file.require_group(f"{name}")
            group.attrs["class"] = self.__class__.__name__
            group.attrs["graph"] = json.dumps(tupledict_to_jsondict(self.graph))
            group.attrs["modalities"] = json.dumps(self.modalities)
            group.attrs["base_symmetric"] = getattr(
                self, "base_symmetric", "None"
            )
            group.attrs["trans_symmetric"] = getattr(
                self, "trans_symmetric", "None"
            )

        with pd.HDFStore(filename, 'a') as store:
            store.put(
                key=f"{name}/patient_data",
                value=self.patient_data,
                format="fixed",     # due to MultiIndex this needs to be fixed
                data_columns=None
            )

def system_from_hdf(
    filename: str,
    name: str = "",
    **kwargs
):
    """Create a lymph system instance from the information saved in an HDF5
    file.

    Args:
        filename: Name of the HDF5 file where the info is stored.
        name: Subgroup where to look for the stored settings and data.

    Any other keyword arguments are passed directly to the constructor of the
    respective class.

    Returns:
        An instance of :class:`lymph.Unilateral`, :class:`lymph.Bilateral` or
        :class:`lymph.MidlineBilateral`.
    """
    filename = Path(filename).resolve()
    recover_None = lambda val: val if val != "None" else None

    with h5py.File(filename, 'a') as file:
        group = file.require_group(f"{name}")
        classname = group.attrs["class"]
        graph = jsondict_to_tupledict(json.loads(group.attrs["graph"]))
        modalities = json.loads(group.attrs["modalities"])
        base_symmetric = recover_None(group.attrs["base_symmetric"])
        trans_symmetric = recover_None(group.attrs["trans_symmetric"])

    with pd.HDFStore(filename, 'a') as store:
        patient_data = store.get(f"{name}/patient_data")

    if classname == "Unilateral":
        new_cls = lymph.Unilateral
    elif classname == "Bilateral":
        new_cls = lymph.Bilateral
    elif classname == "MidlineBilateral":
        new_cls = lymph.MidlineBilateral
    else:
        raise RuntimeError(
            "The classname loaded from the file does not correspond to an "
            "implemented class in the `lymph` package."
        )

    new_sys = new_cls(
        graph=graph,
        base_symmetric=base_symmetric,
        trans_symmetric=trans_symmetric,
        **kwargs
    )
    new_sys.modalities = modalities
    new_sys.patient_data = patient_data
    return new_sys


def fast_binomial_pmf(k: int, n: int, p: float):
    """Compute the probability mass function of the binomial distribution.
    """
    q = (1. - p)
    binom_coeff = fact(n) / (fact(k) * fact(n - k))
    return binom_coeff * p**k * q**(n - k)


def change_base(
    number: int,
    base: int,
    reverse: bool = False,
    length: Optional[int] = None
) -> str:
    """Convert an integer into another base.

    Args:
        number: Number to convert
        base: Base of the resulting converted number
        reverse: If true, the converted number will be printed in reverse order.
        length: Length of the returned string. If longer than would be
            necessary, the output will be padded.

    Returns:
        The (padded) string of the converted number.
    """
    if number < 0:
        raise ValueError("Cannot convert negative numbers")
    if base > 16:
        raise ValueError("Base must be 16 or smaller!")
    elif base < 2:
        raise ValueError("There is no unary number system, base must be > 2")

    convertString = "0123456789ABCDEF"
    result = ''

    if number == 0:
        result += '0'
    else:
        while number >= base:
            result += convertString[number % base]
            number = number//base
        if number > 0:
            result += convertString[number]

    if length is None:
        length = len(result)
    elif length < len(result):
        length = len(result)
        warnings.warn("Length cannot be shorter than converted number.")

    pad = '0' * (length - len(result))

    if reverse:
        return result + pad
    else:
        return pad + result[::-1]


def comp_state_dist(table: np.ndarray) -> Tuple[np.ndarray, List[str]]:
    """Compute the distribution of distinct states/diagnoses from a table of
    individual diagnoses detailing the patterns of lymphatic progression per
    patient.

    Args:
        table: Rows of patients and columns of LNLs, reporting which LNL was
            involved for which patient.

    Returns:
        A histogram of unique states and a list of the corresponding state
        labels.

    Note:
        This function cannot deal with parts of the diagnose being unknown. So
        if, e.g., one level isn't reported for a patient, that row will just be
        ignored.
    """
    _, num_cols = table.shape
    table = table.astype(float)
    state_dist = np.zeros(shape=2**num_cols, dtype=int)
    for row in table:
        if not np.any(np.isnan(row)):
            idx = int(np.sum([n * 2**i for i,n in enumerate(row[::-1])]))
            state_dist[idx] += 1

    state_labels = []
    for i in range(2**num_cols):
        state_labels.append(change_base(i, 2, length=num_cols))

    return state_dist, state_labels


def draw_diagnose_times(
    num_patients: int,
    stage_dist: Dict[Any, float],
    diag_times: Optional[Dict[Any, int]] = None,
    time_dists: Optional[Dict[Any, List[float]]] = None,
) -> Tuple[List[int], List[Any]]:
    """Draw T-stages from a distribution over them and determine the
    corresponding diagnose time or draw a one from a distribution over diagnose
    times defined for the respective T-stage.

    Args:
        num_patients: Number of patients to draw diagnose times for.
        stage_dist: Distribution over T-stages.
        diag_times: Fixed diagnose time for a given T-stage.
        time_dists: Holds a distribution over diagnose times for each T-stage
            from which the diagnose times will be drawn if it is given. If this
            is ``None``, ``diag_times`` must be provided.

    Returns:
        The drawn T-stages as well as the drawn diagnose times.
    """
    if num_patients < 1:
        raise ValueError("Number of patients to draw must be 1 or larger")
    if not np.isclose(np.sum(stage_dist), 1.):
        raise ValueError("Distribution over T-stages must sum to 1.")

    # draw the diagnose times for each patient
    if diag_times is not None:
        t_stages = list(diag_times.keys())
        drawn_t_stages = np.random.choice(
            t_stages,
            p=stage_dist,
            size=num_patients
        )
        drawn_diag_times = [diag_times[t] for t in drawn_t_stages]

    elif time_dists is not None:
        t_stages = list(time_dists.keys())
        max_t = len(time_dists[t_stages[0]]) - 1
        time_steps = np.arange(max_t + 1)

        drawn_t_stages = np.random.choice(
            t_stages,
            p=stage_dist,
            size=num_patients
        )
        drawn_diag_times = [
            np.random.choice(time_steps, p=time_dists[t])
            for t in drawn_t_stages
        ]

    else:
        raise ValueError(
            "Either `diag_times`or `time_dists` must be provided"
        )

    return drawn_t_stages, drawn_diag_times


def draw_from_simplex(ndim: int, nsample: int = 1) -> np.ndarray:
    """Draw uniformly from an n-dimensional simplex.

    Args:
        ndim: Dimensionality of simplex to draw from.
        nsample: Number of samples to draw from the simplex.

    Returns:
        A matrix of shape (nsample, ndim) that sums to one along axis 1.
    """
    if ndim < 1:
        raise ValueError("Cannot generate less than 1D samples")
    if nsample < 1:
        raise ValueError("Generating less than one sample doesn't make sense")

    rand = np.random.uniform(size=(nsample, ndim-1))
    unsorted = np.concatenate(
        [np.zeros(shape=(nsample,1)), rand, np.ones(shape=(nsample,1))],
        axis=1
    )
    sorted = np.sort(unsorted, axis=1)

    diff_arr = np.concatenate([[-1., 1.], np.zeros(ndim-1)])
    diff_mat = np.array([np.roll(diff_arr, i) for i in range(ndim)]).T
    res = sorted @ diff_mat

    return res<|MERGE_RESOLUTION|>--- conflicted
+++ resolved
@@ -2,7 +2,6 @@
 
 import json
 import warnings
-from operator import mod
 from pathlib import Path
 from typing import Any, Dict, List, Optional, Tuple, Union
 
@@ -54,34 +53,9 @@
         A converted pandas :class:`DataFrame` that can then be used with the
         lymph package.
     """
-<<<<<<< HEAD
     t_stage_data = data[("tumor", "1", "t_stage")]
     midline_extension_data = data[("tumor", "1", "extension")]
     diagnostic_data = data[modalities].drop(columns=["date"], level=2)
-=======
-    noncentral_data = data.loc[data[("tumor", "1", "side")] != "central"]
-    lateralization = noncentral_data[("tumor", "1", "side")]
-    t_stage_data = noncentral_data[("tumor", "1", "t_stage")]
-    midline_extension_data = noncentral_data[("tumor", "1", "extension")]
-
-    diagnostic_data = noncentral_data[modalities].drop(columns=["date"], level=2)
-    # copying just to get DataFrame of same structure and with same columns
-    sorted_data = diagnostic_data.copy()
-    # rename columns for assignment later
-    sorted_data = sorted_data.rename(columns={"right": "ipsi", "left": "contra"})
-    other_ = {"right": "left", "left": "right"}
-
-    for mod in modalities:
-        for side in ["left", "right"]:
-            ipsi_diagnoses = diagnostic_data.loc[
-                lateralization == side, (mod, side)
-            ]
-            contra_diagnoses = diagnostic_data.loc[
-                lateralization == side, (mod, other_[side])
-            ]
-            sorted_data.loc[lateralization == side, (mod, "ipsi")] = ipsi_diagnoses.values
-            sorted_data.loc[lateralization == side, (mod, "contra")] = contra_diagnoses.values
->>>>>>> 921d09c5
 
     if convert_t_stage is not None:
         diagnostic_data[("info", "tumor", "t_stage")] = [
